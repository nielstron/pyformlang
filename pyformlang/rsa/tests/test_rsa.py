--- conflicted
+++ resolved
@@ -72,14 +72,10 @@
 
         # g2: S -> a V b
         #     V -> c S d | c d
-<<<<<<< HEAD
         rsa1_g2 = RecursiveAutomaton.from_cfg(
             CFG.from_text("""
                 S -> a V b
                 V -> c S d | c d"""))
-=======
-        rsa1_g2 = RecursiveAutomaton.from_text("S -> a V b\nV -> c S d | c d")
->>>>>>> 8eaa967e
         self.assertEqual(rsa1_g2.get_number_of_boxes(), 2)
         self.assertEqual(rsa1_g2.labels, {Symbol("S"), Symbol("V")})
 
