"""
Test the nondeterministic transition functions
"""
from pyformlang.finite_automaton import State, Symbol, \
    NondeterministicTransitionFunction, Epsilon


class TestNondeterministicTransitionFunction:
    """ Tests the nondeterministic transitions functions
    """

    def test_creation(self):
        """ Tests the creation of nondeterministic transition functions
        """
        transition_function = NondeterministicTransitionFunction()
        assert transition_function is not None

    def test_add_transitions(self):
        """ Tests the addition of transitions
        """
        transition_function = NondeterministicTransitionFunction()
        s_from = State(0)
        s_to = State(1)
        s_to_bis = State(2)
        symb_by = Symbol("a")
        transition_function.add_transition(s_from, symb_by, s_to)
        transition_function.add_transition(s_from, symb_by, s_to)
        transition_function.add_transition(s_from, symb_by, s_to_bis)
        transition_function.add_transition(s_to, symb_by, s_to)
        assert transition_function.get_number_transitions() == 3

    def test_number_transitions(self):
        """ Tests the number of transitions
        """
        transition_function = NondeterministicTransitionFunction()
        assert transition_function.get_number_transitions() == 0
        s_from = State(0)
        s_to = State(1)
        s_to_bis = State(2)
        symb_by = Symbol("a")
        symb_by2 = Symbol("b")
        transition_function.add_transition(s_from, symb_by, s_to)
        assert transition_function.get_number_transitions() == 1
        transition_function.add_transition(s_from, symb_by, s_to)
        assert transition_function.get_number_transitions() == 1
        transition_function.add_transition(s_from, symb_by2, s_to_bis)
        assert transition_function.get_number_transitions() == 2
        transition_function.add_transition(s_to, symb_by, s_to_bis)
        assert transition_function.get_number_transitions() == 3
        transition_function.add_transition(s_from, symb_by, s_from)
        assert transition_function.get_number_transitions() == 4

    def test_remove_transitions(self):
        """ Tests the removal of transitions
        """
        transition_function = NondeterministicTransitionFunction()
        s_from = State(0)
        s_to = State(1)
        symb_by = Symbol("a")
        transition_function.add_transition(s_from, symb_by, s_to)
        assert transition_function.remove_transition(s_from,
                                                               symb_by,
                                                               s_to) == 1
        assert len(transition_function(s_to, symb_by)) == 0
        assert transition_function.get_number_transitions() == 0
        assert len(transition_function(s_from, symb_by)) == 0
        assert transition_function.remove_transition(s_from,
                                                               symb_by,
                                                               s_to) == 0
        transition_function.add_transition(s_from, symb_by, s_to)
        transition_function.add_transition(s_from, symb_by, s_from)
        assert transition_function.remove_transition(s_from,
                                                               symb_by,
                                                               s_to) == 1
        assert transition_function.get_number_transitions() == 1
        assert len(transition_function(s_from, symb_by)) == 1

    def test_call(self):
        """ Tests the call of a transition function
        """
        transition_function = NondeterministicTransitionFunction()
        s_from = State(0)
        s_to = State(1)
        symb_by = Symbol("a")
        transition_function.add_transition(s_from, symb_by, s_to)
        assert transition_function(s_from, symb_by) == {s_to}
        assert len(transition_function(s_to, symb_by)) == 0
        transition_function.add_transition(s_from, symb_by, s_from)
<<<<<<< HEAD
        self.assertEqual(transition_function(s_from, symb_by), {s_to, s_from})

    def test_get_transitions_from(self):
        """ Tests iteration of transitions from specified state """
        transition_function = NondeterministicTransitionFunction()
        states = [State(x) for x in range(0, 5)]
        symbol_a = Symbol("a")
        symbol_b = Symbol("b")
        symbol_c = Symbol("c")
        epsilon = Epsilon()
        transition_function.add_transition(states[0], symbol_a, states[1])
        transition_function.add_transition(states[1], symbol_b, states[2])
        transition_function.add_transition(states[1], symbol_c, states[2])
        transition_function.add_transition(states[1], symbol_c, states[3])
        transition_function.add_transition(states[1], epsilon, states[4])
        transitions = list(transition_function.get_transitions_from(states[1]))
        self.assertTrue((symbol_b, states[2]) in transitions)
        self.assertTrue((symbol_c, states[2]) in transitions)
        self.assertTrue((symbol_c, states[3]) in transitions)
        self.assertTrue((epsilon, states[4]) in transitions)
        self.assertEqual(len(transitions), 4)
=======
        assert transition_function(s_from, symb_by) == {s_to, s_from}
>>>>>>> 9d576c8f
<|MERGE_RESOLUTION|>--- conflicted
+++ resolved
@@ -86,8 +86,7 @@
         assert transition_function(s_from, symb_by) == {s_to}
         assert len(transition_function(s_to, symb_by)) == 0
         transition_function.add_transition(s_from, symb_by, s_from)
-<<<<<<< HEAD
-        self.assertEqual(transition_function(s_from, symb_by), {s_to, s_from})
+        assert transition_function(s_from, symb_by) == {s_to, s_from}
 
     def test_get_transitions_from(self):
         """ Tests iteration of transitions from specified state """
@@ -103,11 +102,8 @@
         transition_function.add_transition(states[1], symbol_c, states[3])
         transition_function.add_transition(states[1], epsilon, states[4])
         transitions = list(transition_function.get_transitions_from(states[1]))
-        self.assertTrue((symbol_b, states[2]) in transitions)
-        self.assertTrue((symbol_c, states[2]) in transitions)
-        self.assertTrue((symbol_c, states[3]) in transitions)
-        self.assertTrue((epsilon, states[4]) in transitions)
-        self.assertEqual(len(transitions), 4)
-=======
-        assert transition_function(s_from, symb_by) == {s_to, s_from}
->>>>>>> 9d576c8f
+        assert (symbol_b, states[2]) in transitions
+        assert (symbol_c, states[2]) in transitions
+        assert (symbol_c, states[3]) in transitions
+        assert (epsilon, states[4]) in transitions
+        assert len(transitions) == 4